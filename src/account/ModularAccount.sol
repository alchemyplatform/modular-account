// SPDX-License-Identifier: GPL-3.0
pragma solidity ^0.8.26;

import {BaseAccount} from "@eth-infinitism/account-abstraction/core/BaseAccount.sol";
import {IAccountExecute} from "@eth-infinitism/account-abstraction/interfaces/IAccountExecute.sol";
import {IEntryPoint} from "@eth-infinitism/account-abstraction/interfaces/IEntryPoint.sol";
import {PackedUserOperation} from "@eth-infinitism/account-abstraction/interfaces/PackedUserOperation.sol";

import {IERC1271} from "@openzeppelin/contracts/interfaces/IERC1271.sol";
import {UUPSUpgradeable} from "@openzeppelin/contracts/proxy/utils/UUPSUpgradeable.sol";
import {IERC165} from "@openzeppelin/contracts/utils/introspection/IERC165.sol";
import {EnumerableSet} from "@openzeppelin/contracts/utils/structs/EnumerableSet.sol";

import {IExecutionHookModule} from "@erc6900/reference-implementation/interfaces/IExecutionHookModule.sol";
import {ExecutionManifest} from "@erc6900/reference-implementation/interfaces/IExecutionModule.sol";
import {
    Call,
    IModularAccount,
    ModuleEntity,
    ValidationConfig
} from "@erc6900/reference-implementation/interfaces/IModularAccount.sol";
import {IValidationHookModule} from "@erc6900/reference-implementation/interfaces/IValidationHookModule.sol";
import {IValidationModule} from "@erc6900/reference-implementation/interfaces/IValidationModule.sol";

import {collectReturnData} from "../helpers/CollectReturnData.sol";
import {DIRECT_CALL_VALIDATION_ENTITYID} from "../helpers/Constants.sol";
import {_coalescePreValidation, _coalesceValidation} from "../helpers/ValidationResHelpers.sol";
import {HookConfig, HookConfigLib} from "../libraries/HookConfigLib.sol";
import {ModuleEntityLib} from "../libraries/ModuleEntityLib.sol";
import {SparseCalldataSegmentLib} from "../libraries/SparseCalldataSegmentLib.sol";
import {ValidationConfigLib} from "../libraries/ValidationConfigLib.sol";
import {AccountExecutor} from "./AccountExecutor.sol";
import {AccountStorage, getAccountStorage, toHookConfig, toSetValue} from "./AccountStorage.sol";
import {AccountStorageInitializable} from "./AccountStorageInitializable.sol";
import {ModularAccountView} from "./ModularAccountView.sol";
import {ModuleManagerInternals} from "./ModuleManagerInternals.sol";
import {MessageHashUtils} from "@openzeppelin/contracts/utils/cryptography/MessageHashUtils.sol";

contract ModularAccount is
    IModularAccount,
    AccountExecutor,
    ModularAccountView,
    AccountStorageInitializable,
    BaseAccount,
    IERC165,
    IERC1271,
    IAccountExecute,
    ModuleManagerInternals,
    UUPSUpgradeable
{
    using EnumerableSet for EnumerableSet.Bytes32Set;
    using ModuleEntityLib for ModuleEntity;
    using ValidationConfigLib for ValidationConfig;
    using HookConfigLib for HookConfig;
    using SparseCalldataSegmentLib for bytes;

    struct PostExecToRun {
        bytes preExecHookReturnData;
        ModuleEntity postExecHook;
    }

    struct DeferredValidationInstallData {
        ValidationConfig validationConfig;
        bytes4[] selectors;
        bytes installData;
        bytes[] hooks;
        uint256 nonce;
        uint48 deadline;
    }

    enum ValidationCheckingType {
        GLOBAL,
        SELECTOR,
        EITHER
    }

    IEntryPoint private immutable _ENTRY_POINT;

    // keccak256("EIP712Domain(uint256 chainId,address verifyingContract)")
    bytes32 internal constant _DOMAIN_SEPARATOR_TYPEHASH =
        0x47e79534a245952e8b16893a336b85a3d9ea9fa8c573f3d803afb92a79469218;

    // keccak256("InstallValidation(bytes25 validationConfig,bytes4[] selectors,bytes installData,bytes[]
    // hooks,uint256 nonce,uint48 deadline)");
    bytes32 internal constant _INSTALL_VALIDATION_TYPEHASH =
        0xb5b726478a22c87521d285be8b6a8a12e8b0715e5b67a10114b963f2eac36d6c;

    // As per the EIP-165 spec, no interface should ever match 0xffffffff
    bytes4 internal constant _INTERFACE_ID_INVALID = 0xffffffff;
    bytes4 internal constant _IERC165_INTERFACE_ID = 0x01ffc9a7;

    // bytes4(keccak256("isValidSignature(bytes32,bytes)"))
    bytes4 internal constant _1271_MAGIC_VALUE = 0x1626ba7e;
    bytes4 internal constant _1271_INVALID = 0xffffffff;

    uint8 internal constant _IS_GLOBAL_VALIDATION_BIT = 1;
    uint8 internal constant _IS_DEFERRED_INSTALL_VALIDATION_BIT = 2;

    event DeferredInstallNonceInvalidated(uint256 nonce);

    error NotEntryPoint();
    error PostExecHookReverted(address module, uint32 entityId, bytes revertReason);
    error PreExecHookReverted(address module, uint32 entityId, bytes revertReason);
    error PreRuntimeValidationHookFailed(address module, uint32 entityId, bytes revertReason);
    error RequireUserOperationContext();
    error RuntimeValidationFunctionReverted(address module, uint32 entityId, bytes revertReason);
    error SelfCallRecursionDepthExceeded();
    error SignatureValidationInvalid(address module, uint32 entityId);
    error UserOpValidationInvalid(address module, uint32 entityId);
    error UnexpectedAggregator(address module, uint32 entityId, address aggregator);
    error UnrecognizedFunction(bytes4 selector);
    error ValidationFunctionMissing(bytes4 selector);
<<<<<<< HEAD
    error CreateFailed();
=======
    error DeferredInstallNonceInvalid();
    error DeferredInstallSignatureInvalid();
>>>>>>> 3e687bcb

    // Wraps execution of a native function with runtime validation and hooks
    // Used for upgradeTo, upgradeToAndCall, execute, executeBatch, installExecution, uninstallExecution
    modifier wrapNativeFunction() {
        (PostExecToRun[] memory postValidatorExecHooks, PostExecToRun[] memory postSelectorExecHooks) =
            _checkPermittedCallerAndAssociatedHooks();

        _;

        _doCachedPostExecHooks(postSelectorExecHooks);
        _doCachedPostExecHooks(postValidatorExecHooks);
    }

    constructor(IEntryPoint anEntryPoint) {
        _ENTRY_POINT = anEntryPoint;
        _disableInitializers();
    }

    // EXTERNAL FUNCTIONS

    receive() external payable {}

    /// @notice Fallback function
    /// @dev We route calls to execution functions based on incoming msg.sig
    /// @dev If there's no module associated with this function selector, revert
    fallback(bytes calldata) external payable returns (bytes memory) {
        address execModule = getAccountStorage().executionData[msg.sig].module;
        if (execModule == address(0)) {
            revert UnrecognizedFunction(msg.sig);
        }
        (PostExecToRun[] memory postValidatorExecHooks, PostExecToRun[] memory postSelectorExecHooks) =
            _checkPermittedCallerAndAssociatedHooks();

        // execute the function, bubbling up any reverts
        (bool execSuccess, bytes memory execReturnData) = execModule.call(msg.data);

        if (!execSuccess) {
            // Bubble up revert reasons from modules
            assembly ("memory-safe") {
                revert(add(execReturnData, 32), mload(execReturnData))
            }
        }

        _doCachedPostExecHooks(postSelectorExecHooks);
        _doCachedPostExecHooks(postValidatorExecHooks);

        return execReturnData;
    }

    /// @notice Create a contract.
    /// @param value The value to send to the new contract constructor
    /// @param initCode The initCode to deploy.
    /// @return createdAddr The created contract address.
    ///
    /// @dev Assembly procedure:
    ///     1. Load the free memory pointer.
    ///     2. Get the initCode length.
    ///     3. Copy the initCode from callata to memory at the free memory pointer.
    ///     4. Create the contract.
    ///     5. If creation failed (the address returned is zero), revert with CreateFailed().
    function performCreate(uint256 value, bytes calldata initCode)
        external
        payable
        virtual
        returns (address createdAddr)
    {
        assembly ("memory-safe") {
            let fmp := mload(0x40)
            let len := initCode.length
            calldatacopy(fmp, initCode.offset, len)

            createdAddr := create(value, fmp, len)

            if iszero(createdAddr) {
                let createFailedError := 0x7e16b8cd
                mstore(0x00, createFailedError)
                revert(0x1c, 0x04)
            }
        }
    }

    /// @notice Creates a contract using create2 deterministic deployment.
    /// @param value The value to send to the new contract constructor.
    /// @param initCode The initCode to deploy.
    /// @param salt The salt to use for the create2 operation.
    /// @return createdAddr The created contract address.
    ///
    /// @dev Assembly procedure:
    ///     1. Load the free memory pointer.
    ///     2. Get the initCode length.
    ///     3. Copy the initCode from callata to memory at the free memory pointer.
    ///     4. Create the contract using Create2 with the passed salt parameter.
    ///     5. If creation failed (the address returned is zero), revert with CreateFailed().
    function performCreate2(uint256 value, bytes calldata initCode, bytes32 salt)
        external
        payable
        virtual
        returns (address createdAddr)
    {
        assembly ("memory-safe") {
            let fmp := mload(0x40)
            let len := initCode.length
            calldatacopy(fmp, initCode.offset, len)

            createdAddr := create2(value, fmp, len, salt)

            if iszero(createdAddr) {
                let createFailedError := 0x7e16b8cd
                mstore(0x00, createFailedError)
                revert(0x1c, 0x04)
            }
        }
    }

    /// @inheritdoc IAccountExecute
    /// @notice Execution function that allows UO context to be passed to execution hooks
    /// @dev This function is only callable by the EntryPoint
    function executeUserOp(PackedUserOperation calldata userOp, bytes32) external override {
        if (msg.sender != address(_ENTRY_POINT)) {
            revert NotEntryPoint();
        }

        ModuleEntity userOpValidationFunction = ModuleEntity.wrap(bytes24(userOp.signature[:24]));

        PostExecToRun[] memory postValidatorExecHooks =
            _doPreHooks(getAccountStorage().validationData[userOpValidationFunction].executionHooks, msg.data);

        (bool success, bytes memory result) = address(this).call(userOp.callData[4:]);

        if (!success) {
            // Directly bubble up revert messages
            assembly ("memory-safe") {
                revert(add(result, 32), mload(result))
            }
        }

        _doCachedPostExecHooks(postValidatorExecHooks);
    }

    /// @inheritdoc IModularAccount
    /// @notice May be validated by a global validation.
    function execute(address target, uint256 value, bytes calldata data)
        external
        payable
        override
        wrapNativeFunction
        returns (bytes memory result)
    {
        result = _exec(target, value, data);
    }

    /// @inheritdoc IModularAccount
    /// @notice May be validated by a global validation function.
    function executeBatch(Call[] calldata calls)
        external
        payable
        override
        wrapNativeFunction
        returns (bytes[] memory results)
    {
        uint256 callsLength = calls.length;
        results = new bytes[](callsLength);

        for (uint256 i = 0; i < callsLength; ++i) {
            results[i] = _exec(calls[i].target, calls[i].value, calls[i].data);
        }
    }

    /// @inheritdoc IModularAccount
    function executeWithAuthorization(bytes calldata data, bytes calldata authorization)
        external
        payable
        returns (bytes memory)
    {
        // Revert if the provided `authorization` is less than 24 bytes long, rather than right-padding.
        ModuleEntity runtimeValidationFunction = ModuleEntity.wrap(bytes24(authorization[:24]));

        // Check if the runtime validation function is allowed to be called
        bool isGlobalValidation = uint8(authorization[24]) == 1;
        _checkIfValidationAppliesCallData(
            data,
            runtimeValidationFunction,
            isGlobalValidation ? ValidationCheckingType.GLOBAL : ValidationCheckingType.SELECTOR
        );

        _doRuntimeValidation(runtimeValidationFunction, data, authorization[25:]);

        // If runtime validation passes, run exec hooks associated with the validator
        PostExecToRun[] memory postValidatorExecHooks =
            _doPreHooks(getAccountStorage().validationData[runtimeValidationFunction].executionHooks, data);

        // Execute the call
        (bool success, bytes memory returnData) = address(this).call(data);

        if (!success) {
            assembly ("memory-safe") {
                revert(add(returnData, 32), mload(returnData))
            }
        }

        _doCachedPostExecHooks(postValidatorExecHooks);

        return returnData;
    }

    /// @inheritdoc IModularAccount
    /// @notice May be validated by a global validation.
    function installExecution(
        address module,
        ExecutionManifest calldata manifest,
        bytes calldata moduleInstallData
    ) external override wrapNativeFunction {
        _installExecution(module, manifest, moduleInstallData);
    }

    /// @inheritdoc IModularAccount
    /// @notice May be validated by a global validation.
    function uninstallExecution(
        address module,
        ExecutionManifest calldata manifest,
        bytes calldata moduleUninstallData
    ) external override wrapNativeFunction {
        _uninstallExecution(module, manifest, moduleUninstallData);
    }

    /// @notice Initializes the account with a validation function added to the global pool.
    /// @dev This function is only callable once.
    function initializeWithValidation(
        ValidationConfig validationConfig,
        bytes4[] calldata selectors,
        bytes calldata installData,
        bytes[] calldata hooks
    ) external virtual initializer {
        _installValidation(validationConfig, selectors, installData, hooks);
    }

    /// @inheritdoc IModularAccount
    /// @notice May be validated by a global validation.
    /// @dev This function can be used to update (to a certain degree) previously installed validation functions.
    ///      - preValidationHook, executionHooks, and selectors can be added later. Though they won't be deleted.
    ///      - isGlobal and isSignatureValidation can also be updated later.
    function installValidation(
        ValidationConfig validationConfig,
        bytes4[] calldata selectors,
        bytes calldata installData,
        bytes[] calldata hooks
    ) external wrapNativeFunction {
        _installValidation(validationConfig, selectors, installData, hooks);
    }

    /// @inheritdoc IModularAccount
    /// @notice May be validated by a global validation.
    function uninstallValidation(
        ModuleEntity validationFunction,
        bytes calldata uninstallData,
        bytes[] calldata hookUninstallData
    ) external wrapNativeFunction {
        _uninstallValidation(validationFunction, uninstallData, hookUninstallData);
    }

    /// @notice May be validated by a global validation
    function invalidateDeferredValidationInstallNonce(uint256 nonce) external wrapNativeFunction {
        getAccountStorage().deferredInstallNonceUsed[nonce] = true;
        emit DeferredInstallNonceInvalidated(nonce);
    }

    /// @notice ERC165 introspection
    /// @dev returns true for `IERC165.interfaceId` and false for `0xFFFFFFFF`
    /// @param interfaceId interface id to check against
    /// @return bool support for specific interface
    function supportsInterface(bytes4 interfaceId) external view override returns (bool) {
        if (interfaceId == _INTERFACE_ID_INVALID) {
            return false;
        }
        if (interfaceId == _IERC165_INTERFACE_ID) {
            return true;
        }

        return getAccountStorage().supportedIfaces[interfaceId] > 0;
    }

    /// @inheritdoc IModularAccount
    function accountId() external pure virtual returns (string memory) {
        return "alchemy.modular-account.0.0.1";
    }

    /// @inheritdoc UUPSUpgradeable
    /// @notice May be validated by a global validation.
    function upgradeToAndCall(address newImplementation, bytes memory data)
        public
        payable
        override
        onlyProxy
        wrapNativeFunction
    {
        super.upgradeToAndCall(newImplementation, data);
    }

    /// @notice Gets the entry point for this account
    /// @return entryPoint The entry point for this account
    function entryPoint() public view override returns (IEntryPoint) {
        return _ENTRY_POINT;
    }

    function domainSeparator() public view returns (bytes32) {
        return keccak256(abi.encode(_DOMAIN_SEPARATOR_TYPEHASH, block.chainid, address(this)));
    }

    function isValidSignature(bytes32 hash, bytes calldata signature) public view returns (bytes4) {
        ModuleEntity sigValidation = ModuleEntity.wrap(bytes24(signature));
        signature = signature[24:];
        return _isValidSignature(sigValidation, hash, signature);
    }

    // INTERNAL FUNCTIONS

    // Parent function validateUserOp enforces that this call can only be made by the EntryPoint
    function _validateSignature(PackedUserOperation calldata userOp, bytes32 userOpHash)
        internal
        override
        returns (uint256 validationData)
    {
        if (userOp.callData.length < 4) {
            revert UnrecognizedFunction(bytes4(userOp.callData));
        }

        // Revert if the provided `authorization` less than 24 bytes long, rather than right-padding.
        ModuleEntity validationFunction = ModuleEntity.wrap(bytes24(userOp.signature[:24]));

        // Decode the 25th byte into an 8-bit bitmap (6 bits of which remain unused).
        uint8 validationFlags = uint8(userOp.signature[24]);
        bool isGlobalValidation = validationFlags & _IS_GLOBAL_VALIDATION_BIT != 0;
        bool isDeferredInstallValidation = validationFlags & _IS_DEFERRED_INSTALL_VALIDATION_BIT != 0;

        // Assigned depending on whether the UO uses deferred validation installation or not.
        bytes calldata userOpSignature;

        /// The calldata layout is unique for deferred validation installation.
        /// Byte indices are [inclusive, exclusive]
        ///      [25:29] : uint32, encodedDatalength.
        ///      [29:(29 + encodedDatalength)] : bytes, abi-encoded deferred validation data.
        ///      [(29 + encodedDataLength):(33 + encodedDataLength)] : uint32, deferredInstallSigLength.
        ///      [(33 + encodedDataLength):(33 + deferredInstallSigLength + encodedDataLength)] : bytes,
        ///         deferred install sig. This is the signature passed to the outer validation decoded earlier.
        ///      [(33 + deferredInstallSigLength + encodedDataLength):] : bytes, userOpSignature. This is the
        ///         signature passed to the newly installed deferred validation.
        if (isDeferredInstallValidation) {
            // Use outer validation as a 1271 validation, then use the installed validation to validate the rest.
            // Check if the outer validation applies to `installValidation`.
            _checkIfValidationAppliesSelector(
                this.installValidation.selector,
                validationFunction, // Treated as sig val
                isGlobalValidation ? ValidationCheckingType.GLOBAL : ValidationCheckingType.SELECTOR
            );

            // Get the length of the abi-encoded `DeferredValidationInstallData` struct.
            uint256 encodedDataLength = uint32(bytes4(userOp.signature[25:29]));

            // Load the pointer to the abi-encoded data.
            bytes calldata encodedData = userOp.signature[29:29 + encodedDataLength];

            // Struct addresses stack too deep issues
            DeferredValidationInstallData memory deferredValidationInstallData;

            (
                deferredValidationInstallData.validationConfig,
                deferredValidationInstallData.selectors,
                deferredValidationInstallData.installData,
                deferredValidationInstallData.hooks,
                deferredValidationInstallData.nonce,
                deferredValidationInstallData.deadline
            ) = abi.decode(encodedData, (ValidationConfig, bytes4[], bytes, bytes[], uint256, uint48));

            // Get the deferred installation signature length.
            uint256 deferredInstallSigLength =
                uint32(bytes4(userOp.signature[29 + encodedDataLength:33 + encodedDataLength]));

            // Get the deferred installation signature, which is passed to the outer validation to install the
            // deferred validation.
            bytes calldata deferredInstallSig =
                userOp.signature[33 + encodedDataLength:33 + encodedDataLength + deferredInstallSigLength];

            //Validate the signature.
            _validateDeferredInstallDataAndSetNonce(
                validationFunction, deferredValidationInstallData, deferredInstallSig
            );

            // Use a self-call to install the deferred validation.
            this.installValidation(
                deferredValidationInstallData.validationConfig,
                deferredValidationInstallData.selectors,
                deferredValidationInstallData.installData,
                deferredValidationInstallData.hooks
            );

            // Update the outer scope functions to use the newly defer-installed validation and its isGlobal flag.
            validationFunction = deferredValidationInstallData.validationConfig.moduleEntity();
            isGlobalValidation = deferredValidationInstallData.validationConfig.isGlobal();

            // Update the UserOp signature to the remaining bytes.
            userOpSignature = userOp.signature[33 + encodedDataLength + deferredInstallSigLength:];

            validationData = uint256(deferredValidationInstallData.deadline) << 160;
        } else {
            userOpSignature = userOp.signature[25:];
        }

        _checkIfValidationAppliesCallData(
            userOp.callData,
            validationFunction,
            isGlobalValidation ? ValidationCheckingType.GLOBAL : ValidationCheckingType.SELECTOR
        );

        // Check if there are execution hooks associated with the validator, and revert if the call isn't to
        // `executeUserOp`. This check must be here because if context isn't passed, we can't tell in execution
        // which hooks should have ran.
        if (
            getAccountStorage().validationData[validationFunction].executionHooks.length() > 0
                && bytes4(userOp.callData[:4]) != this.executeUserOp.selector
        ) {
            revert RequireUserOperationContext();
        }
        uint256 userOpValidationRes = _doUserOpValidation(validationFunction, userOp, userOpSignature, userOpHash);

        // We only coalesce validations if the validation data from deferred installation is nonzero.
        if (validationData != 0) {
            // Parameter ordering is important here. We treat the validationData as pre-validation data because it
            // may be empty, or it may contain only the deadline from deferred installation, so
            // `_coalesceValidation()` must treat it as preValidationData.
            validationData = _coalesceValidation(validationData, userOpValidationRes);
        } else {
            validationData = userOpValidationRes;
        }
    }

    function _validateDeferredInstallDataAndSetNonce(
        ModuleEntity sigValidation,
        DeferredValidationInstallData memory installData,
        bytes calldata sig
    ) internal {
        // Check that the passed nonce isn't already invalidated.
        if (getAccountStorage().deferredInstallNonceUsed[installData.nonce]) {
            revert DeferredInstallNonceInvalid();
        }

        // Invalidate the nonce.
        getAccountStorage().deferredInstallNonceUsed[installData.nonce] = true;
        emit DeferredInstallNonceInvalidated(installData.nonce);

        // Compute the struct hash to be used to compute the replay safe hash for
        bytes32 structHash = keccak256(
            abi.encode(
                _INSTALL_VALIDATION_TYPEHASH,
                installData.validationConfig,
                installData.selectors,
                installData.installData,
                installData.hooks,
                installData.nonce,
                installData.deadline // Note that a zero deadline translates to "no deadline"
            )
        );

        bytes32 typedDataHash = MessageHashUtils.toTypedDataHash(domainSeparator(), structHash);

        if (_isValidSignature(sigValidation, typedDataHash, sig) != _1271_MAGIC_VALUE) {
            revert DeferredInstallSignatureInvalid();
        }
    }

    // To support gas estimation, we don't fail early when the failure is caused by a signature failure
    function _doUserOpValidation(
        ModuleEntity userOpValidationFunction,
        PackedUserOperation memory userOp,
        bytes calldata signature,
        bytes32 userOpHash
    ) internal returns (uint256) {
        uint256 validationRes;

        // Do preUserOpValidation hooks
        ModuleEntity[] memory preUserOpValidationHooks =
            getAccountStorage().validationData[userOpValidationFunction].preValidationHooks;

        for (uint256 i = 0; i < preUserOpValidationHooks.length; ++i) {
            (userOp.signature, signature) = signature.advanceSegmentIfAtIndex(uint8(i));

            (address module, uint32 entityId) = preUserOpValidationHooks[i].unpack();
            uint256 currentValidationRes =
                IValidationHookModule(module).preUserOpValidationHook(entityId, userOp, userOpHash);

            if (uint160(currentValidationRes) > 1) {
                // If the aggregator is not 0 or 1, it is an unexpected value
                revert UnexpectedAggregator(module, entityId, address(uint160(currentValidationRes)));
            }
            validationRes = _coalescePreValidation(validationRes, currentValidationRes);
        }

        // Run the user op validation function
        {
            userOp.signature = signature.getFinalSegment();

            uint256 currentValidationRes = _execUserOpValidation(userOpValidationFunction, userOp, userOpHash);

            if (preUserOpValidationHooks.length != 0) {
                // If we have other validation data we need to coalesce with
                validationRes = _coalesceValidation(validationRes, currentValidationRes);
            } else {
                validationRes = currentValidationRes;
            }
        }

        return validationRes;
    }

    function _doRuntimeValidation(
        ModuleEntity runtimeValidationFunction,
        bytes calldata callData,
        bytes calldata authorizationData
    ) internal {
        // run all preRuntimeValidation hooks
        ModuleEntity[] memory preRuntimeValidationHooks =
            getAccountStorage().validationData[runtimeValidationFunction].preValidationHooks;

        for (uint256 i = 0; i < preRuntimeValidationHooks.length; ++i) {
            bytes memory currentAuthSegment;

            (currentAuthSegment, authorizationData) = authorizationData.advanceSegmentIfAtIndex(uint8(i));

            _doPreRuntimeValidationHook(preRuntimeValidationHooks[i], callData, currentAuthSegment);
        }

        authorizationData = authorizationData.getFinalSegment();

        _execRuntimeValidation(runtimeValidationFunction, callData, authorizationData);
    }

    function _doPreHooks(EnumerableSet.Bytes32Set storage executionHooks, bytes memory data)
        internal
        returns (PostExecToRun[] memory postHooksToRun)
    {
        uint256 hooksLength = executionHooks.length();
        // Overallocate on length - not all of this may get filled up. We set the correct length later.
        postHooksToRun = new PostExecToRun[](hooksLength);

        // Copy all post hooks to the array. This happens before any pre hooks are run, so we can
        // be sure that the set of hooks to run will not be affected by state changes mid-execution.
        for (uint256 i = 0; i < hooksLength; ++i) {
            HookConfig hookConfig = toHookConfig(executionHooks.at(i));
            if (hookConfig.hasPostHook()) {
                postHooksToRun[i].postExecHook = hookConfig.moduleEntity();
            }
        }

        // Run the pre hooks and copy their return data to the post hooks array, if an associated post exec hook
        // exists.
        for (uint256 i = 0; i < hooksLength; ++i) {
            HookConfig hookConfig = toHookConfig(executionHooks.at(i));

            if (hookConfig.hasPreHook()) {
                bytes memory preExecHookReturnData;

                preExecHookReturnData = _runPreExecHook(hookConfig.moduleEntity(), data);

                // If there is an associated post exec hook, save the return data.
                if (hookConfig.hasPostHook()) {
                    postHooksToRun[i].preExecHookReturnData = preExecHookReturnData;
                }
            }
        }
    }

    function _runPreExecHook(ModuleEntity preExecHook, bytes memory data)
        internal
        returns (bytes memory preExecHookReturnData)
    {
        (address module, uint32 entityId) = preExecHook.unpack();
        try IExecutionHookModule(module).preExecutionHook(entityId, msg.sender, msg.value, data) returns (
            bytes memory returnData
        ) {
            preExecHookReturnData = returnData;
        } catch {
            bytes memory revertReason = collectReturnData();
            revert PreExecHookReverted(module, entityId, revertReason);
        }
    }

    /// @dev Associated post hooks are run in reverse order of their pre hooks.
    function _doCachedPostExecHooks(PostExecToRun[] memory postHooksToRun) internal {
        uint256 postHooksToRunLength = postHooksToRun.length;
        for (uint256 i = postHooksToRunLength; i > 0;) {
            // Decrement here, instead of in the loop body, to handle the case where length is 0.
            --i;

            PostExecToRun memory postHookToRun = postHooksToRun[i];

            if (postHookToRun.postExecHook.isEmpty()) {
                // This is an empty post hook, from a pre-only hook, so we skip it.
                continue;
            }

            (address module, uint32 entityId) = postHookToRun.postExecHook.unpack();
            // solhint-disable-next-line no-empty-blocks
            try IExecutionHookModule(module).postExecutionHook(entityId, postHookToRun.preExecHookReturnData) {}
            catch {
                bytes memory revertReason = collectReturnData();
                revert PostExecHookReverted(module, entityId, revertReason);
            }
        }
    }

    function _doPreRuntimeValidationHook(
        ModuleEntity validationHook,
        bytes memory callData,
        bytes memory currentAuthData
    ) internal {
        (address hookModule, uint32 hookEntityId) = validationHook.unpack();
        try IValidationHookModule(hookModule).preRuntimeValidationHook(
            hookEntityId, msg.sender, msg.value, callData, currentAuthData
        )
        // forgefmt: disable-start
        // solhint-disable-next-line no-empty-blocks
        {} catch{
        // forgefmt: disable-end
            bytes memory revertReason = collectReturnData();
            revert PreRuntimeValidationHookFailed(hookModule, hookEntityId, revertReason);
        }
    }

    // solhint-disable-next-line no-empty-blocks
    function _authorizeUpgrade(address newImplementation) internal override {}

    /**
     * Order of operations:
     *      1. Check if the sender is the entry point, the account itself, or the selector called is public.
     *          - Yes: Return an empty array, there are no post executionHooks.
     *          - No: Continue
     *      2. Check if the called selector (msg.sig) is included in the set of selectors the msg.sender can
     *         directly call.
     *          - Yes: Continue
     *          - No: Revert, the caller is not allowed to call this selector
     *      3. If there are runtime validation hooks associated with this caller-sig combination, run them.
     *      4. Run the pre executionHooks associated with this caller-sig combination, and return the
     *         post executionHooks to run later.
     */
    function _checkPermittedCallerAndAssociatedHooks()
        internal
        returns (PostExecToRun[] memory, PostExecToRun[] memory)
    {
        AccountStorage storage _storage = getAccountStorage();
        PostExecToRun[] memory postValidatorExecutionHooks;

        // We only need to handle execution hooks when the sender is not the entry point or the account itself,
        // and the selector isn't public.
        if (
            msg.sender != address(_ENTRY_POINT) && msg.sender != address(this)
                && !_storage.executionData[msg.sig].skipRuntimeValidation
        ) {
            ModuleEntity directCallValidationKey =
                ModuleEntityLib.pack(msg.sender, DIRECT_CALL_VALIDATION_ENTITYID);

            _checkIfValidationAppliesCallData(msg.data, directCallValidationKey, ValidationCheckingType.EITHER);

            // Direct call is allowed, run associated execution & validation hooks

            // Validation hooks
            ModuleEntity[] memory preRuntimeValidationHooks =
                _storage.validationData[directCallValidationKey].preValidationHooks;

            uint256 hookLen = preRuntimeValidationHooks.length;
            for (uint256 i = 0; i < hookLen; ++i) {
                _doPreRuntimeValidationHook(preRuntimeValidationHooks[i], msg.data, "");
            }

            // Execution hooks associated with the validator
            postValidatorExecutionHooks =
                _doPreHooks(_storage.validationData[directCallValidationKey].executionHooks, msg.data);
        }

        // Exec hooks associated with the selector
        PostExecToRun[] memory postSelectorExecutionHooks =
            _doPreHooks(_storage.executionData[msg.sig].executionHooks, msg.data);

        return (postValidatorExecutionHooks, postSelectorExecutionHooks);
    }

    function _execUserOpValidation(
        ModuleEntity userOpValidationFunction,
        PackedUserOperation memory userOp,
        bytes32 userOpHash
    ) internal virtual returns (uint256) {
        AccountStorage storage _storage = getAccountStorage();

        (address module, uint32 entityId) = userOpValidationFunction.unpack();

        if (!_storage.validationData[userOpValidationFunction].isUserOpValidation) {
            revert UserOpValidationInvalid(module, entityId);
        }

        return IValidationModule(module).validateUserOp(entityId, userOp, userOpHash);
    }

    function _execRuntimeValidation(
        ModuleEntity runtimeValidationFunction,
        bytes calldata callData,
        bytes calldata authorization
    ) internal virtual {
        (address module, uint32 entityId) = runtimeValidationFunction.unpack();

        try IValidationModule(module).validateRuntime(
            address(this), entityId, msg.sender, msg.value, callData, authorization
        )
        // forgefmt: disable-start
        // solhint-disable-next-line no-empty-blocks
        {} catch{
        // forgefmt: disable-end
            bytes memory revertReason = collectReturnData();
            revert RuntimeValidationFunctionReverted(module, entityId, revertReason);
        }
    }

    function _isValidSignature(ModuleEntity sigValidation, bytes32 hash, bytes calldata signature)
        internal
        view
        returns (bytes4)
    {
        ModuleEntity[] memory preSignatureValidationHooks =
            getAccountStorage().validationData[sigValidation].preValidationHooks;
        for (uint256 i = 0; i < preSignatureValidationHooks.length; ++i) {
            (address hookModule, uint32 hookEntityId) = preSignatureValidationHooks[i].unpack();

            bytes memory currentSignatureSegment;

            (currentSignatureSegment, signature) = signature.advanceSegmentIfAtIndex(uint8(i));

            // If this reverts, bubble up revert reason.
            IValidationHookModule(hookModule).preSignatureValidationHook(
                hookEntityId, msg.sender, hash, currentSignatureSegment
            );
        }
        signature = signature.getFinalSegment();
        return _exec1271Validation(sigValidation, hash, signature);
    }

    function _exec1271Validation(ModuleEntity sigValidation, bytes32 hash, bytes calldata signature)
        internal
        view
        virtual
        returns (bytes4)
    {
        AccountStorage storage _storage = getAccountStorage();

        (address module, uint32 entityId) = sigValidation.unpack();
        if (!_storage.validationData[sigValidation].isSignatureValidation) {
            revert SignatureValidationInvalid(module, entityId);
        }

        if (
            IValidationModule(module).validateSignature(address(this), entityId, msg.sender, hash, signature)
                == _1271_MAGIC_VALUE
        ) {
            return _1271_MAGIC_VALUE;
        }
        return _1271_INVALID;
    }

    function _globalValidationAllowed(bytes4 selector) internal view virtual returns (bool) {
        if (
            selector == this.execute.selector || selector == this.executeBatch.selector
                || selector == this.installExecution.selector || selector == this.uninstallExecution.selector
                || selector == this.installValidation.selector || selector == this.uninstallValidation.selector
                || selector == this.upgradeToAndCall.selector
                || selector == this.invalidateDeferredValidationInstallNonce.selector
        ) {
            return true;
        }

        return getAccountStorage().executionData[selector].allowGlobalValidation;
    }

    function _isValidationGlobal(ModuleEntity validationFunction) internal view virtual returns (bool) {
        return getAccountStorage().validationData[validationFunction].isGlobal;
    }

    function _checkIfValidationAppliesCallData(
        bytes calldata callData,
        ModuleEntity validationFunction,
        ValidationCheckingType checkingType
    ) internal view {
        bytes4 outerSelector = bytes4(callData[:4]);
        if (outerSelector == this.executeUserOp.selector) {
            // If the selector is executeUserOp, pull the actual selector from the following data,
            // and trim the calldata to ensure the self-call decoding is still accurate.
            callData = callData[4:];
            outerSelector = bytes4(callData[:4]);
        }

        _checkIfValidationAppliesSelector(outerSelector, validationFunction, checkingType);

        if (outerSelector == IModularAccount.execute.selector) {
            (address target,,) = abi.decode(callData[4:], (address, uint256, bytes));

            if (target == address(this)) {
                // There is no point to call `execute` to recurse exactly once - this is equivalent to just having
                // the calldata as a top-level call.
                revert SelfCallRecursionDepthExceeded();
            }
        } else if (outerSelector == IModularAccount.executeBatch.selector) {
            // executeBatch may be used to batch account actions together, by targetting the account itself.
            // If this is done, we must ensure all of the inner calls are allowed by the provided validation
            // function.

            (Call[] memory calls) = abi.decode(callData[4:], (Call[]));

            for (uint256 i = 0; i < calls.length; ++i) {
                if (calls[i].target == address(this)) {
                    bytes4 nestedSelector = bytes4(calls[i].data);

                    if (
                        nestedSelector == IModularAccount.execute.selector
                            || nestedSelector == IModularAccount.executeBatch.selector
                    ) {
                        // To prevent arbitrarily-deep recursive checking, we limit the depth of self-calls to one
                        // for the purposes of batching.
                        // This means that all self-calls must occur at the top level of the batch.
                        // Note that modules of other contracts using `executeWithAuthorization` may still
                        // independently call into this account with a different validation function, allowing
                        // composition of multiple batches.
                        revert SelfCallRecursionDepthExceeded();
                    }

                    _checkIfValidationAppliesSelector(nestedSelector, validationFunction, checkingType);
                }
            }
        }
    }

    function _checkIfValidationAppliesSelector(
        bytes4 selector,
        ModuleEntity validationFunction,
        ValidationCheckingType checkingType
    ) internal view {
        // Check that the provided validation function is applicable to the selector

        if (checkingType == ValidationCheckingType.GLOBAL) {
            if (!_globalValidationApplies(selector, validationFunction)) {
                revert ValidationFunctionMissing(selector);
            }
        } else if (checkingType == ValidationCheckingType.SELECTOR) {
            if (!_selectorValidationApplies(selector, validationFunction)) {
                revert ValidationFunctionMissing(selector);
            }
        } else {
            if (
                !_globalValidationApplies(selector, validationFunction)
                    && !_selectorValidationApplies(selector, validationFunction)
            ) {
                revert ValidationFunctionMissing(selector);
            }
        }
    }

    function _globalValidationApplies(bytes4 selector, ModuleEntity validationFunction)
        internal
        view
        returns (bool)
    {
        return _globalValidationAllowed(selector) && _isValidationGlobal(validationFunction);
    }

    function _selectorValidationApplies(bytes4 selector, ModuleEntity validationFunction)
        internal
        view
        returns (bool)
    {
        return getAccountStorage().validationData[validationFunction].selectors.contains(toSetValue(selector));
    }
}<|MERGE_RESOLUTION|>--- conflicted
+++ resolved
@@ -110,12 +110,9 @@
     error UnexpectedAggregator(address module, uint32 entityId, address aggregator);
     error UnrecognizedFunction(bytes4 selector);
     error ValidationFunctionMissing(bytes4 selector);
-<<<<<<< HEAD
     error CreateFailed();
-=======
     error DeferredInstallNonceInvalid();
     error DeferredInstallSignatureInvalid();
->>>>>>> 3e687bcb
 
     // Wraps execution of a native function with runtime validation and hooks
     // Used for upgradeTo, upgradeToAndCall, execute, executeBatch, installExecution, uninstallExecution
